/*
 * Copyright 2014 Amazon.com, Inc. or its affiliates. All Rights Reserved.
 *
 * Licensed under the Apache License, Version 2.0 (the "License").
 * You may not use this file except in compliance with the License.
 * A copy of the License is located at
 *
 *  http://aws.amazon.com/apache2.0
 *
 * or in the "license" file accompanying this file. This file is distributed
 * on an "AS IS" BASIS, WITHOUT WARRANTIES OR CONDITIONS OF ANY KIND, either
 * express or implied. See the License for the specific language governing
 * permissions and limitations under the License.
 */

#include <strings.h>

#include "error/s2n_errno.h"

#include "crypto/s2n_fips.h"

#include "tls/s2n_cipher_preferences.h"
#include "tls/s2n_config.h"

#include "utils/s2n_random.h"
#include "utils/s2n_safety.h"
#include "utils/s2n_mem.h"
#include "tls/s2n_tls_parameters.h"

#if defined(__APPLE__) && defined(__MACH__)

#include <mach/clock.h>
#include <mach/mach.h>
#include <mach/mach_time.h>

int get_nanoseconds_since_epoch(void *data, uint64_t * nanoseconds)
{
    mach_timebase_info_data_t conversion_factor;

    GUARD(mach_timebase_info(&conversion_factor));

    *nanoseconds = mach_absolute_time();
    *nanoseconds *= conversion_factor.numer;
    *nanoseconds /= conversion_factor.denom;

    return 0;
}

#else

#include <time.h>

#if defined(CLOCK_MONOTONIC_RAW)
#define S2N_CLOCK CLOCK_MONOTONIC_RAW
#else
#define S2N_CLOCK CLOCK_MONOTONIC
#endif

int get_nanoseconds_since_epoch(void *data, uint64_t * nanoseconds)
{
    struct timespec current_time;

    GUARD(clock_gettime(S2N_CLOCK, &current_time));

    *nanoseconds = current_time.tv_sec * 1000000000;
    *nanoseconds += current_time.tv_nsec;

    return 0;
}

#endif

int deny_all_certs(struct s2n_connection *conn, uint8_t *cert_chain_in, uint32_t cert_chain_len, s2n_cert_type *cert_type, 
                   s2n_cert_public_key *public_key, void *context)
{
    S2N_ERROR(S2N_ERR_CERT_UNTRUSTED);
}

/* Accept all RSA Certificates is unsafe and is only used in the s2n Client for testing purposes */
s2n_cert_validation_code accept_all_rsa_certs(struct s2n_connection *conn,
                                              uint8_t *cert_chain_in,
                                              uint32_t cert_chain_len,
                                              s2n_cert_type *cert_type_out,
                                              s2n_cert_public_key *public_key_out,
                                              void *context)
{
    struct s2n_blob cert_chain_blob = { .data = cert_chain_in, .size = cert_chain_len};
    struct s2n_stuffer cert_chain_in_stuffer;
    if (s2n_stuffer_init(&cert_chain_in_stuffer, &cert_chain_blob) < 0) {
        return S2N_CERT_ERR_INVALID;
    }
    if (s2n_stuffer_write(&cert_chain_in_stuffer, &cert_chain_blob) < 0) {
        return S2N_CERT_ERR_INVALID;
    }

    uint32_t certificate_count = 0;
    while (s2n_stuffer_data_available(&cert_chain_in_stuffer)) {
        uint32_t certificate_size;

        if (s2n_stuffer_read_uint24(&cert_chain_in_stuffer, &certificate_size) < 0) {
            return S2N_CERT_ERR_INVALID;
        }

        if (certificate_size == 0 || certificate_size > s2n_stuffer_data_available(&cert_chain_in_stuffer) ) {
            return S2N_CERT_ERR_INVALID;
        }

        struct s2n_blob asn1cert;
        asn1cert.data = s2n_stuffer_raw_read(&cert_chain_in_stuffer, certificate_size);
        asn1cert.size = certificate_size;
        if (asn1cert.data == NULL) {
            return S2N_CERT_ERR_INVALID;
        }

        /* Pull the public key from the first certificate */
        if (certificate_count == 0) {
            /* Assume that the asn1cert is an RSA Cert */
            if (s2n_asn1der_to_public_key(public_key_out, &asn1cert) < 0) {
                return S2N_CERT_ERR_INVALID;
            }
            *cert_type_out = S2N_CERT_TYPE_RSA_SIGN;
        }

        certificate_count++;
    }

    if (certificate_count < 1) {
        return S2N_CERT_ERR_INVALID;
    }
    return 0;
}

struct s2n_config s2n_default_config = {
    .cert_and_key_pairs = NULL,
    .cipher_preferences = &cipher_preferences_20170210,
    .nanoseconds_since_epoch = get_nanoseconds_since_epoch,
    .client_cert_auth_type = S2N_CERT_AUTH_NONE, /* Do not require the client to provide a Cert to the Server */
    .verify_cert_chain_cb = deny_all_certs,
    .verify_cert_context = NULL,
};

/* This config should only used by the s2n_client for unit/integration testing purposes. */
struct s2n_config s2n_unsafe_client_testing_config = {
    .cert_and_key_pairs = NULL,
    .cipher_preferences = &cipher_preferences_20170210,
    .nanoseconds_since_epoch = get_nanoseconds_since_epoch,
    .client_cert_auth_type = S2N_CERT_AUTH_NONE,
    .verify_cert_chain_cb = accept_all_rsa_certs,
    .verify_cert_context = NULL,
};

struct s2n_config s2n_default_fips_config = {
    .cert_and_key_pairs = NULL,
    .cipher_preferences = &cipher_preferences_20170405,
    .nanoseconds_since_epoch = get_nanoseconds_since_epoch,
};

struct s2n_config *s2n_config_new(void)
{
    struct s2n_blob allocator;
    struct s2n_config *new_config;

    GUARD_PTR(s2n_alloc(&allocator, sizeof(struct s2n_config)));

    new_config = (struct s2n_config *)(void *)allocator.data;
    new_config->cert_and_key_pairs = NULL;
    new_config->dhparams = NULL;
    memset(&new_config->application_protocols, 0, sizeof(new_config->application_protocols));
    new_config->status_request_type = S2N_STATUS_REQUEST_NONE;
    new_config->nanoseconds_since_epoch = get_nanoseconds_since_epoch;
    new_config->client_hello_cb = NULL;
    new_config->client_hello_cb_ctx = NULL;
    new_config->cache_store = NULL;
    new_config->cache_store_data = NULL;
    new_config->cache_retrieve = NULL;
    new_config->cache_retrieve_data = NULL;
    new_config->cache_delete = NULL;
    new_config->cache_delete_data = NULL;
    new_config->ct_type = S2N_CT_SUPPORT_NONE;
    new_config->mfl_code = S2N_TLS_MAX_FRAG_LEN_EXT_NONE;
    new_config->accept_mfl = 0;

    /* By default, only the client will authenticate the Server's Certificate. The Server does not request or
     * authenticate any client certificates. */
    new_config->client_cert_auth_type = S2N_CERT_AUTH_NONE;
    new_config->verify_cert_chain_cb = deny_all_certs;
    new_config->verify_cert_context = NULL;

    if (s2n_is_in_fips_mode()) {
        GUARD_PTR(s2n_config_set_cipher_preferences(new_config, "default_fips"));
    } else {
        GUARD_PTR(s2n_config_set_cipher_preferences(new_config, "default"));
    }

    return new_config;
}

int s2n_config_free_cert_chain_and_key(struct s2n_config *config)
{
    struct s2n_blob b = {
        .data = (uint8_t *) config->cert_and_key_pairs,
        .size = sizeof(struct s2n_cert_chain_and_key)
    };

    /* If there were cert and key pairs set, walk the chain and free the certs */
    if (config->cert_and_key_pairs) {
        struct s2n_cert *node = config->cert_and_key_pairs->cert_chain.head;
        while (node) {
            struct s2n_blob n = {
                .data = (uint8_t *) node,
                .size = sizeof(struct s2n_cert)
            };
            /* Free the cert */
            GUARD(s2n_free(&node->raw));
            /* Advance to next */
            node = node->next;
            /* Free the node */
            GUARD(s2n_free(&n));
        }
        GUARD(s2n_pkey_free(&config->cert_and_key_pairs->private_key));
        GUARD(s2n_free(&config->cert_and_key_pairs->ocsp_status));
        GUARD(s2n_free(&config->cert_and_key_pairs->sct_list));
    }

    GUARD(s2n_free(&b));
    return 0;
}

int s2n_config_free_dhparams(struct s2n_config *config)
{
    struct s2n_blob b = {
        .data = (uint8_t *) config->dhparams,
        .size = sizeof(struct s2n_dh_params)
    };

    if (config->dhparams) {
        GUARD(s2n_dh_params_free(config->dhparams));
    }

    GUARD(s2n_free(&b));
    return 0;
}

int s2n_config_free(struct s2n_config *config)
{
    struct s2n_blob b = {.data = (uint8_t *) config,.size = sizeof(struct s2n_config) };

    GUARD(s2n_config_free_cert_chain_and_key(config));
    GUARD(s2n_config_free_dhparams(config));
    GUARD(s2n_free(&config->application_protocols));

    GUARD(s2n_free(&b));
    return 0;
}

int s2n_config_set_protocol_preferences(struct s2n_config *config, const char *const *protocols, int protocol_count)
{
    struct s2n_stuffer protocol_stuffer;

    GUARD(s2n_free(&config->application_protocols));

    if (protocols == NULL || protocol_count == 0) {
        /* NULL value indicates no preference, so nothing to do */
        return 0;
    }

    GUARD(s2n_stuffer_growable_alloc(&protocol_stuffer, 256));
    for (int i = 0; i < protocol_count; i++) {
        size_t length = strlen(protocols[i]);
        uint8_t protocol[255];

        if (length > 255 || (s2n_stuffer_data_available(&protocol_stuffer) + length + 1) > 65535) {
            S2N_ERROR(S2N_ERR_APPLICATION_PROTOCOL_TOO_LONG);
        }
        memcpy_check(protocol, protocols[i], length);
        GUARD(s2n_stuffer_write_uint8(&protocol_stuffer, length));
        GUARD(s2n_stuffer_write_bytes(&protocol_stuffer, protocol, length));
    }

    uint32_t size = s2n_stuffer_data_available(&protocol_stuffer);
    /* config->application_protocols blob now owns this data */
    config->application_protocols.size = size;
    config->application_protocols.data = s2n_stuffer_raw_read(&protocol_stuffer, size);
    notnull_check(config->application_protocols.data);

    return 0;
}

int s2n_config_get_client_auth_type(struct s2n_config *config, s2n_cert_auth_type *client_auth_type)
{
    notnull_check(config);
    notnull_check(client_auth_type);
    *client_auth_type = config->client_cert_auth_type;
    return 0;
}

int s2n_config_set_client_auth_type(struct s2n_config *config, s2n_cert_auth_type client_auth_type)
{
    if ((client_auth_type == S2N_CERT_AUTH_REQUIRED) && s2n_is_in_fips_mode()) {
        /* s2n support for Client Auth when in FIPS mode is not yet implemented.
         * When implemented, FIPS only permits Client Auth for TLS 1.2
         */
        S2N_ERROR(S2N_ERR_CLIENT_AUTH_NOT_SUPPORTED_IN_FIPS_MODE);
    }

    notnull_check(config);
    config->client_cert_auth_type = client_auth_type;
    return 0;
}

int s2n_config_set_verify_cert_chain_cb(struct s2n_config *config, verify_cert_trust_chain_fn *callback, void *context)
{
    notnull_check(config);
    notnull_check(callback);

    config->verify_cert_chain_cb = callback;
    config->verify_cert_context = context;

    return 0;
}

int s2n_config_set_ct_support_level(struct s2n_config *config, s2n_ct_support_level type)
{
    config->ct_type = type;

    return 0;
}


int s2n_config_set_status_request_type(struct s2n_config *config, s2n_status_request_type type)
{
    config->status_request_type = type;

    return 0;
}

int s2n_config_add_cert_chain_and_key(struct s2n_config *config, const char *cert_chain_pem, const char *private_key_pem)
{
    struct s2n_stuffer chain_in_stuffer, cert_out_stuffer, key_in_stuffer, key_out_stuffer;
    struct s2n_blob key_blob;
    struct s2n_blob mem;

    /* Allocate the memory for the chain and key struct */
    GUARD(s2n_alloc(&mem, sizeof(struct s2n_cert_chain_and_key)));
    config->cert_and_key_pairs = (struct s2n_cert_chain_and_key *)(void *)mem.data;
    config->cert_and_key_pairs->cert_chain.head = NULL;
    
<<<<<<< HEAD
    config->cert_and_key_pairs->ocsp_status.data = NULL;
    config->cert_and_key_pairs->ocsp_status.size = 0;
    config->cert_and_key_pairs->sct_list.data = NULL;
    config->cert_and_key_pairs->sct_list.size = 0;
=======
    config->cert_and_key_pairs->head = NULL;
    memset(&config->cert_and_key_pairs->ocsp_status, 0, sizeof(config->cert_and_key_pairs->ocsp_status));
    memset(&config->cert_and_key_pairs->sct_list, 0, sizeof(config->cert_and_key_pairs->sct_list));
>>>>>>> 568ecb5e
    GUARD(s2n_pkey_zero_init(&config->cert_and_key_pairs->private_key));

    /* Put the private key pem in a stuffer */
    GUARD(s2n_stuffer_alloc_ro_from_string(&key_in_stuffer, private_key_pem));
    GUARD(s2n_stuffer_growable_alloc(&key_out_stuffer, strlen(private_key_pem)));

    /* Convert pem to asn1 and asn1 to the private key. Handles both PKCS#1 and PKCS#8 formats */
    GUARD(s2n_stuffer_private_key_from_pem(&key_in_stuffer, &key_out_stuffer));
    GUARD(s2n_stuffer_free(&key_in_stuffer));
    key_blob.size = s2n_stuffer_data_available(&key_out_stuffer);
    key_blob.data = s2n_stuffer_raw_read(&key_out_stuffer, key_blob.size);
    notnull_check(key_blob.data);
    
    /* Get key type and create appropriate key context */
    GUARD(s2n_asn1der_to_private_key(&config->cert_and_key_pairs->private_key, &key_blob));
    GUARD(s2n_stuffer_free(&key_out_stuffer));

    /* Turn the chain into a stuffer */
    GUARD(s2n_stuffer_alloc_ro_from_string(&chain_in_stuffer, cert_chain_pem));
    GUARD(s2n_stuffer_growable_alloc(&cert_out_stuffer, 2048));

    struct s2n_cert **insert = &config->cert_and_key_pairs->cert_chain.head;
    uint32_t chain_size = 0;
    do {
        struct s2n_cert *new_node;

        if (s2n_stuffer_certificate_from_pem(&chain_in_stuffer, &cert_out_stuffer) < 0) {
            if (chain_size == 0) {
                S2N_ERROR(S2N_ERR_NO_CERTIFICATE_IN_PEM);
            }
            break;
        }

        GUARD(s2n_alloc(&mem, sizeof(struct s2n_cert)));
        new_node = (struct s2n_cert *)(void *)mem.data;

        GUARD(s2n_alloc(&new_node->raw, s2n_stuffer_data_available(&cert_out_stuffer)));
        GUARD(s2n_stuffer_read(&cert_out_stuffer, &new_node->raw));

        /* Additional 3 bytes for the length field in the protocol */
        chain_size += new_node->raw.size + 3;
        new_node->next = NULL;
        *insert = new_node;
        insert = &new_node->next;
    } while (s2n_stuffer_data_available(&chain_in_stuffer));

    const uint32_t leftover_chain_amount = s2n_stuffer_data_available(&chain_in_stuffer);
    GUARD(s2n_stuffer_free(&chain_in_stuffer));
    GUARD(s2n_stuffer_free(&cert_out_stuffer));

    /* Leftover data at this point means one of two things:
     * A bug in s2n's PEM parsing OR a malformed PEM in the user's chain.
     * Be conservative and fail instead of using a partial chain.
     */
    if (leftover_chain_amount > 0) {
        S2N_ERROR(S2N_ERR_INVALID_PEM);
    }
    
    config->cert_and_key_pairs->cert_chain.chain_size = chain_size;

    /* Validate the leaf cert's public key matches the provided private key */
    struct s2n_pkey public_key;
    GUARD(s2n_asn1der_to_public_key(&public_key, &config->cert_and_key_pairs->cert_chain.head->raw));
    int key_match_ret = s2n_pkey_match(&public_key, &config->cert_and_key_pairs->private_key);
    GUARD(s2n_pkey_free(&public_key));
    if (key_match_ret < 0) {
        /* s2n_errno already set */
        return -1;
    }

    return 0;
}

int s2n_config_add_dhparams(struct s2n_config *config, const char *dhparams_pem)
{
    struct s2n_stuffer dhparams_in_stuffer, dhparams_out_stuffer;
    struct s2n_blob dhparams_blob = {0};
    struct s2n_blob mem;

    /* Allocate the memory for the chain and key struct */
    GUARD(s2n_alloc(&mem, sizeof(struct s2n_dh_params)));
    config->dhparams = (struct s2n_dh_params *)(void *)mem.data;

    GUARD(s2n_stuffer_alloc_ro_from_string(&dhparams_in_stuffer, dhparams_pem));
    GUARD(s2n_stuffer_growable_alloc(&dhparams_out_stuffer, strlen(dhparams_pem)));

    /* Convert pem to asn1 and asn1 to the private key */
    GUARD(s2n_stuffer_dhparams_from_pem(&dhparams_in_stuffer, &dhparams_out_stuffer));

    GUARD(s2n_stuffer_free(&dhparams_in_stuffer));

    dhparams_blob.size = s2n_stuffer_data_available(&dhparams_out_stuffer);
    dhparams_blob.data = s2n_stuffer_raw_read(&dhparams_out_stuffer, dhparams_blob.size);
    notnull_check(dhparams_blob.data);

    GUARD(s2n_pkcs3_to_dh_params(config->dhparams, &dhparams_blob));

    GUARD(s2n_free(&dhparams_blob));

    return 0;
}

int s2n_config_set_nanoseconds_since_epoch_callback(struct s2n_config *config, int (*nanoseconds_since_epoch) (void *, uint64_t *), void *data)
{
    notnull_check(nanoseconds_since_epoch);

    config->nanoseconds_since_epoch = nanoseconds_since_epoch;
    config->data_for_nanoseconds_since_epoch = data;

    return 0;
}

int s2n_config_set_cache_store_callback(struct s2n_config *config,
                                        int (*cache_store) (void *, uint64_t ttl_in_seconds, const void *key, uint64_t key_size, const void *value, uint64_t value_size),
                                        void *data)
{
    notnull_check(cache_store);

    config->cache_store = cache_store;
    config->cache_store_data = data;

    return 0;
}

int s2n_config_set_cache_retrieve_callback(struct s2n_config *config, int (*cache_retrieve) (void *, const void *key, uint64_t key_size, void *value, uint64_t * value_size),
                                           void *data)
{
    notnull_check(cache_retrieve);

    config->cache_retrieve = cache_retrieve;
    config->cache_retrieve_data = data;

    return 0;
}

int s2n_config_set_cache_delete_callback(struct s2n_config *config, int (*cache_delete) (void *, const void *key, uint64_t key_size), void *data)
{
    notnull_check(cache_delete);

    config->cache_delete = cache_delete;
    config->cache_delete_data = data;

    return 0;
}

int s2n_config_set_extension_data(struct s2n_config *config, s2n_tls_extension_type type, const uint8_t *data, uint32_t length)
{
    notnull_check(config);

    switch (type) {
        case S2N_EXTENSION_CERTIFICATE_TRANSPARENCY:
            {
                GUARD(s2n_free(&config->cert_and_key_pairs->sct_list));

                if (data && length) {
                    GUARD(s2n_alloc(&config->cert_and_key_pairs->sct_list, length));
                    memcpy_check(config->cert_and_key_pairs->sct_list.data, data, length);
                }
            } break;
        case S2N_EXTENSION_OCSP_STAPLING:
            {
                GUARD(s2n_free(&config->cert_and_key_pairs->ocsp_status));

                if (data && length) {
                    GUARD(s2n_alloc(&config->cert_and_key_pairs->ocsp_status, length));
                    memcpy_check(config->cert_and_key_pairs->ocsp_status.data, data, length);
                }
            } break;
        default:
            S2N_ERROR(S2N_ERR_UNRECOGNIZED_EXTENSION);
    }

    return 0;
}

int s2n_config_set_client_hello_cb(struct s2n_config *config, s2n_client_hello_fn client_hello_cb, void *ctx)
{
    config->client_hello_cb = client_hello_cb;
    config->client_hello_cb_ctx = ctx;

    return 0;
}

int s2n_config_send_max_fragment_length(struct s2n_config *config, s2n_max_frag_len mfl_code)
{
    notnull_check(config);

    if (mfl_code > S2N_TLS_MAX_FRAG_LEN_4096) {
        S2N_ERROR(S2N_ERR_INVALID_MAX_FRAG_LEN);
    }

    config->mfl_code = mfl_code;

    return 0;
}

int s2n_config_accept_max_fragment_length(struct s2n_config *config)
{
    notnull_check(config);

    config->accept_mfl = 1;

    return 0;
}
<|MERGE_RESOLUTION|>--- conflicted
+++ resolved
@@ -345,16 +345,13 @@
     config->cert_and_key_pairs = (struct s2n_cert_chain_and_key *)(void *)mem.data;
     config->cert_and_key_pairs->cert_chain.head = NULL;
     
-<<<<<<< HEAD
     config->cert_and_key_pairs->ocsp_status.data = NULL;
     config->cert_and_key_pairs->ocsp_status.size = 0;
     config->cert_and_key_pairs->sct_list.data = NULL;
     config->cert_and_key_pairs->sct_list.size = 0;
-=======
-    config->cert_and_key_pairs->head = NULL;
     memset(&config->cert_and_key_pairs->ocsp_status, 0, sizeof(config->cert_and_key_pairs->ocsp_status));
     memset(&config->cert_and_key_pairs->sct_list, 0, sizeof(config->cert_and_key_pairs->sct_list));
->>>>>>> 568ecb5e
+    
     GUARD(s2n_pkey_zero_init(&config->cert_and_key_pairs->private_key));
 
     /* Put the private key pem in a stuffer */
